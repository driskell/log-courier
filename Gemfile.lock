--- conflicted
+++ resolved
@@ -4,33 +4,21 @@
     ast (2.4.0)
     cabin (0.9.0)
     diff-lcs (1.3)
-<<<<<<< HEAD
     ffi (1.10.0)
     ffi (1.10.0-java)
     ffi-rzmq (2.0.7)
       ffi-rzmq-core (>= 1.0.7)
     ffi-rzmq-core (1.0.7)
       ffi
-    jaro_winkler (1.5.2)
-    jaro_winkler (1.5.2-java)
-=======
-    ffi (1.9.24)
-    ffi (1.9.24-java)
-    ffi-rzmq (2.0.4)
-      ffi-rzmq-core (>= 1.0.1)
-    ffi-rzmq-core (1.0.5)
-      ffi
     jaro_winkler (1.5.4)
     jaro_winkler (1.5.4-java)
->>>>>>> 8c1c6544
     log-courier (1.9.0)
       cabin (~> 0.6)
       ffi-rzmq (~> 2.0)
       multi_json (~> 1.10)
-<<<<<<< HEAD
     multi_json (1.13.1)
-    parallel (1.17.0)
-    parser (2.6.3.0)
+    parallel (1.19.1)
+    parser (2.7.0.4)
       ast (~> 2.4.0)
     rainbow (3.0.0)
     rake (12.3.3)
@@ -47,49 +35,17 @@
       diff-lcs (>= 1.2.0, < 2.0)
       rspec-support (~> 3.8.0)
     rspec-support (3.8.0)
-    rubocop (0.69.0)
-      jaro_winkler (~> 1.5.1)
-      parallel (~> 1.10)
-      parser (>= 2.6)
-      rainbow (>= 2.2.2, < 4.0)
-      ruby-progressbar (~> 1.7)
-      unicode-display_width (>= 1.4.0, < 1.7)
-    ruby-prof (0.17.0)
-    ruby-progressbar (1.10.0)
-    unicode-display_width (1.6.0)
-=======
-    multi_json (1.12.1)
-    parallel (1.19.1)
-    parser (2.7.0.4)
-      ast (~> 2.4.0)
-    rainbow (3.0.0)
-    rake (12.3.3)
-    rexml (3.2.4)
-    rspec (3.5.0)
-      rspec-core (~> 3.5.0)
-      rspec-expectations (~> 3.5.0)
-      rspec-mocks (~> 3.5.0)
-    rspec-core (3.5.4)
-      rspec-support (~> 3.5.0)
-    rspec-expectations (3.5.0)
-      diff-lcs (>= 1.2.0, < 2.0)
-      rspec-support (~> 3.5.0)
-    rspec-mocks (3.5.0)
-      diff-lcs (>= 1.2.0, < 2.0)
-      rspec-support (~> 3.5.0)
-    rspec-support (3.5.0)
     rubocop (0.80.1)
       jaro_winkler (~> 1.5.1)
       parallel (~> 1.10)
       parser (>= 2.7.0.1)
       rainbow (>= 2.2.2, < 4.0)
-      rexml
+	  rexml
       ruby-progressbar (~> 1.7)
       unicode-display_width (>= 1.4.0, < 1.7)
-    ruby-prof (0.16.2)
+    ruby-prof (0.17.0)
     ruby-progressbar (1.10.1)
     unicode-display_width (1.6.1)
->>>>>>> 8c1c6544
 
 PLATFORMS
   java
@@ -104,8 +60,4 @@
   ruby-prof (~> 0.15)
 
 BUNDLED WITH
-<<<<<<< HEAD
-   1.16.6
-=======
-   1.17.3
->>>>>>> 8c1c6544
+   1.17.3