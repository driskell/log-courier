--- conflicted
+++ resolved
@@ -27,11 +27,7 @@
   "os"
 )
 
-<<<<<<< HEAD
-func (r *Registrar) WriteRegistry(state map[string]*FileState, path string) {
-=======
 func (r *Registrar) WriteRegistry(state map[string]*FileState) {
->>>>>>> 754bb1ff
   // Open tmp file, write, flush, rename
   fname := r.persistdir + string(os.PathSeparator) + r.statefile
   tname := fname + ".new"
