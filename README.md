--- conflicted
+++ resolved
@@ -3,7 +3,6 @@
 [![Build Status](https://img.shields.io/github/workflow/status/driskell/log-courier/CI.svg?label=CI)](https://travis-ci.org/driskell/log-courier)
 [![Latest Release](https://img.shields.io/github/release/driskell/log-courier.svg)](https://github.com/driskell/log-courier/releases/latest)
 
-<<<<<<< HEAD
 The Log Courier Suite is a set of lightweight tools created to ship and process
 log files speedily and securely, with low resource usage, to Elasticsearch or
 Logstash instances.
@@ -11,25 +10,11 @@
 - [Log Courier Suite](#log-courier-suite)
   - [Log Courier](#log-courier)
   - [Log Carver](#log-carver)
-=======
-Log Courier is a lightweight tool created to ship log files speedily and
-securely, with low resource usage, to remote [Logstash](http://logstash.net)
-instances.
-
-<!-- START doctoc generated TOC please keep comment here to allow auto update -->
-<!-- DON'T EDIT THIS SECTION, INSTEAD RE-RUN doctoc TO UPDATE -->
-**Table of Contents**  *generated with [DocToc](https://github.com/thlorenz/doctoc)*
-
-- [Log Courier](#log-courier)
   - [Compatible Logstash Versions](#compatible-logstash-versions)
-  - [Upgrading to 2.x](#upgrading-to-2x)
-  - [Features](#features)
->>>>>>> 8c1c6544
   - [Philosophy](#philosophy)
   - [Documentation](#documentation)
     - [Installation](#installation)
     - [Reference](#reference)
-<<<<<<< HEAD
   - [Upgrading from 1.x to 2.x](#upgrading-from-1x-to-2x)
 
 ## Log Courier
@@ -48,22 +33,6 @@
 (e.g. [Multiline](docs/codecs/Multiline.md), [Filter](docs/codecs/Filter.md))
 
 ## Log Carver
-=======
-
-<!-- END doctoc generated TOC please keep comment here to allow auto update -->
-
-## Compatible Logstash Versions
-
-Log Courier is compatible with most Logstash versions with a single exception.
-
-* `>=7.4.0` and `<7.6.0` use a version of JRuby that has a bug making it incompatible
-  and causes log-courier events to stop processing after an indeterminable amount
-  of time (see #370) - please upgrade to 7.6.0 which updates JRuby to a compatible
-  version.
-
-
-## Upgrading to 2.x
->>>>>>> 8c1c6544
 
 (Beta)
 
@@ -78,6 +47,15 @@
 - The set_field action supports Common Expression Language (CEL) for type conversions and string building
 - Transmits events to Elasticsearch using the bulk API
 - A small example configuration can be found [here](docs/examples/example-carver.yaml)
+
+## Compatible Logstash Versions
+
+Log Courier is compatible with most Logstash versions with a single exception.
+
+* `>=7.4.0` and `<7.6.0` use a version of JRuby that has a bug making it incompatible
+  and causes log-courier events to stop processing after an indeterminable amount
+  of time (see #370) - please upgrade to 7.6.0 which updates JRuby to a compatible
+  version.
 
 ## Philosophy
 
