--- conflicted
+++ resolved
@@ -1,6 +1,5 @@
 # Change Log
 
-<<<<<<< HEAD
 ## 2.5.5
 
 9th February 2021
@@ -80,6 +79,13 @@
 - Templates embedded for ES6+ that will automatically be inserted as "logstash"
 - It is recommended to use new indices and remove the "logstash" template from ES as fields are different and now follow ECS (Elastic Common Schema)
 - Configuration documentation is minimal but a minimal example can be found in the docs/examples folder, more will be added in time
+
+## 2.0.6
+
+*9th May 2020*
+
+* Fix several issues when shutting down with outstanding payloads, to prevent
+hanging forever
 
 ## 2.0.5
 
@@ -112,46 +118,6 @@
 RPM Packaging
 
 - Removed the dependency on ZeroMQ 3 as this was deprecated in 2.x of Log
-=======
-## 2.0.6
-
-*9th May 2020*
-
-* Fix several issues when shutting down with outstanding payloads, to prevent
-hanging forever
-
-## 2.0.5
-
-*18th February 2017*
-
-* Fix -stdin run mode not being able to exit cleanly (#353)
-* Fix address pool rotation so that the same connection address is used on every
-connection attempt
-* Fix certificate problem notices showing invalid year values
-* Fix end-to-end tests
-
-## 2.0.4
-
-*11th June 2016*
-
-***Log Courier***
-
-* Fix random recovery failure when Logstash is unavailable (#324)
-* Fix systemd unit files User= declaration that does not support variables. In
-order to change the user that Log Courier runs as, edit the unit file directly
-after updating to 2.0.4 (#322)
-* Fix max pending payloads exceeded when configuration is reloaded or when there
-are multiple Logstash connections and one of the connections recovers
-* Fix service start failure after a reboot on systems where /var/run is tmpfs
-(#321)
-* Fix shipping encoding error when configuration file is YAML and global fields
-or per-file declaration fields contain nested maps (#325)
-* Add the ability to set the group that log-courier runs as
-
-***RPM Packaging***
-
-* Removed the dependency on ZeroMQ 3 as this was deprecated in 2.x of Log
->>>>>>> 8c1c6544
 Courier
 
 ## 2.0.3
